import { z } from "zod";
import { EventBus, EventProcessor } from "@/lib/events";
import { Logging } from "@/lib/utils/Logging";
import { BrowserContext } from "@/lib/browser/BrowserContext";
import { ExecutionContext } from "@/lib/runtime/ExecutionContext";
import { MessageManager } from "@/lib/runtime/MessageManager";
import { profileStart, profileEnd, profileAsync } from "@/lib/utils/profiler";
import { BrowserAgent } from "@/lib/agent/BrowserAgent";
import { PocAgent } from "@/lib/agent/PocAgent";
import { isPocMode } from "@/config";
<<<<<<< HEAD
=======
import { langChainProvider } from "@/lib/llm/LangChainProvider";
>>>>>>> 0ad31b11

/**
 * Configuration schema for NxtScape agent
 */
export const NxtScapeConfigSchema = z.object({
  debug: z.boolean().default(false).optional(), // Debug mode flag
});

/**
 * Configuration type for NxtScape agent
 */
export type NxtScapeConfig = z.infer<typeof NxtScapeConfigSchema>;


/**
 * Schema for run method options
 */
export const RunOptionsSchema = z.object({
  query: z.string(), // Natural language user query
  tabIds: z.array(z.number()).optional(), // Optional array of tab IDs for context (e.g., which tabs to summarize) - NOT for agent operation
  eventBus: z.instanceof(EventBus), // EventBus for streaming updates
  eventProcessor: z.instanceof(EventProcessor), // EventProcessor for high-level event handling
});

export type RunOptions = z.infer<typeof RunOptionsSchema>;

/**
 * Result schema for NxtScape execution
 */
export const NxtScapeResultSchema = z.object({
  success: z.boolean(), // Whether the operation succeeded
  error: z.string().optional(), // Error message if failed
});

/**
 * Result type for NxtScape execution
 */
export type NxtScapeResult = z.infer<typeof NxtScapeResultSchema>;

/**
 * Main orchestration class for the NxtScape framework.
 * Manages execution context and delegates task execution to BrowserAgent.
 */
export class NxtScape {
  private readonly config: NxtScapeConfig;
  private browserContext: BrowserContext;
  private executionContext!: ExecutionContext; // Will be initialized in initialize()
  private abortController: AbortController; // Track current execution for cancellation
<<<<<<< HEAD
  private messageManager: MessageManager; // Clean conversation history management using MessageManager
=======
  private messageManager!: MessageManager; // Will be initialized in initialize()
>>>>>>> 0ad31b11
  private browserAgent: BrowserAgent | PocAgent | null = null; // The browser agent for task execution

  private currentQuery: string | null = null; // Track current query for better cancellation messages

  /**
   * Creates a new NxtScape orchestration agent
   * @param config - Configuration for the NxtScape agent
   */
  constructor(config: NxtScapeConfig) {
    // Validate config with Zod schema
    this.config = NxtScapeConfigSchema.parse(config);

    // Create new browser context with vision configuration
    this.browserContext = new BrowserContext({
      useVision: true,
    });

    // create new abort controller for this execution
    this.abortController = new AbortController();

    // Initialize logging
    Logging.initialize({ debugMode: this.config.debug || false });
  }

  /**
   * Asynchronously initialize components that require async operations
   * like browser context and page creation. Only initializes once.
   */
  public async initialize(): Promise<void> {
    // Skip initialization if already initialized to preserve conversation state
    if (this.isInitialized()) {
      Logging.log("NxtScape", "NxtScape already initialized, skipping...");
      return;
    }

    await profileAsync("NxtScape.initialize", async () => {
      try {
        // BrowserContextV2 doesn't need initialization
        
        // Get model capabilities to set appropriate token limit
        const modelCapabilities = await langChainProvider.getModelCapabilities();
        const maxTokens = modelCapabilities.maxTokens;
        
        Logging.log("NxtScape", `Initializing MessageManager with ${maxTokens} token limit`);
        
        // Initialize message manager with correct token limit
        this.messageManager = new MessageManager(maxTokens);
        
        // Create execution context with properly configured message manager
        this.executionContext = new ExecutionContext({
          browserContext: this.browserContext,
          messageManager: this.messageManager,
          debugMode: this.config.debug || false,
          abortController: this.abortController,
        });
        
        // Initialize the browser agent with execution context
        // Use PocAgent if in POC mode, otherwise use BrowserAgent
        if (isPocMode()) {
          this.browserAgent = new PocAgent(this.executionContext);
          Logging.log("NxtScape", "Using PocAgent (POC mode enabled)");
        } else {
          this.browserAgent = new BrowserAgent(this.executionContext);
        }

        Logging.log(
          "NxtScape",
          "NxtScape initialization completed successfully",
        );
      } catch (error) {
        const errorMessage =
          error instanceof Error ? error.message : String(error);
        Logging.log(
          "NxtScape",
          `Failed to initialize: ${errorMessage}`,
          "error",
        );

        // Clean up partial initialization
        this.browserContext = null as any;
        this.browserAgent = null;

        throw new Error(`NxtScape initialization failed: ${errorMessage}`);
      }
    });
  }

  /**
   * Check if the agent is initialized and ready
   * @returns True if initialized, false otherwise
   */
  public isInitialized(): boolean {
    return this.browserContext !== null && this.browserAgent !== null;
  }

  /**
   * Processes a user query with streaming support.
   * Always uses streaming execution for real-time progress updates.
   *
   * @param options - Run options including query, optional tabIds, and eventBus
   * @returns Result of the processed query with success/error status
   */
  public async run(options: RunOptions): Promise<NxtScapeResult> {
    const parsedOptions = RunOptionsSchema.parse(options);
    const { query, tabIds, eventBus, eventProcessor } = parsedOptions;

    profileStart("NxtScape.run");
    const runStartTime = Date.now();

    Logging.log(
      "NxtScape",
      `Processing user query with unified classification: ${query}${
        tabIds ? ` (${tabIds.length} tabs)` : ""
      }`,
    );

    if (!this.isInitialized()) {
      await this.initialize();
    }

    if (!this.browserContext) {
      throw new Error("NxtScape.initialize() must be awaited before run()");
    }

    if (this.isRunning()) {
      Logging.log(
        "NxtScape",
        "Another task is already running. Cleaning up...",
      );
      this._internalCancel();
    }

    // Only reset abort controller for new conversations or after user cancellation
    // NOT for follow-up tasks
    const isFollowUp = this.messageManager.getMessages().length > 0;
    if (!isFollowUp || this.executionContext.isUserCancellation()) {
      this.resetAbortController();
      // Also reset TODO list for new tasks
      this.executionContext.todoStore.reset();
    }

    // Always get the current page from browser context - this is the tab the agent will operate on
    profileStart("NxtScape.getCurrentPage");
    const currentPage = await this.browserContext.getCurrentPage();
    const currentTabId = currentPage.tabId;
    profileEnd("NxtScape.getCurrentPage");

    // Lock browser context to the current tab to prevent tab switches during execution
    this.browserContext.lockExecutionToTab(currentTabId);

    // Mark execution as started
    this.executionContext.startExecution(currentTabId);

    // Update the event bus and event processor for this execution
    this.executionContext.setEventBus(eventBus);
    this.executionContext.setEventProcessor(eventProcessor);

    // Set selected tab IDs for context (e.g., for summarizing multiple tabs)
    // These are NOT the tabs the agent operates on, just context for tools like ExtractTool
    this.executionContext.setSelectedTabIds(tabIds || [currentTabId]);
    this.currentQuery = query;

    // The BrowserAgent will handle adding messages to the MessageManager
    // No need to add task messages here since BrowserAgent.execute() handles it

    // Log execution status
    Logging.log(
      "NxtScape",
      isFollowUp
        ? `Processing follow-up task`
        : "Starting new task",
    );

    const startTime = Date.now();

    try {
      // Check that browser agent is initialized
      if (!this.browserAgent) {
        throw new Error("BrowserAgent not initialized");
      }

      // Execute the browser agent with the task
      await this.browserAgent.execute(query);
      
      // BrowserAgent handles all logging and result management internally
      Logging.log("NxtScape", "Agent execution completed");
      
      // Return success result
      return { success: true };
      
    } catch (error) {
      const errorMessage = error instanceof Error ? error.message : String(error);
      const wasCancelled = error instanceof Error && error.name === "AbortError";

      if (wasCancelled) {
        Logging.log("NxtScape", `Execution cancelled: ${errorMessage}`);
      } else {
        Logging.log("NxtScape", `Execution error: ${errorMessage}`, "error");
      }
      
      // Return error result
      return { 
        success: false, 
        error: errorMessage 
      };
    } finally {
      // Always mark execution as ended
      this.executionContext.endExecution();
      this.currentQuery = null;

      // Unlock browser context and update to active tab
      profileStart("NxtScape.cleanup");
      await this.browserContext.unlockExecution();

      // Highlights not implemented in BrowserContextV2

      profileEnd("NxtScape.cleanup");

      // Clean up abort controller
      this.resetAbortController();

      profileEnd("NxtScape.run");
      Logging.log(
        "NxtScape",
        `Total execution time: ${Date.now() - runStartTime}ms`,
      );
    }
  }


  public isRunning(): boolean {
    return this.executionContext.isExecuting();
  }

  /**
   * Cancel the currently running task
   * @returns Object with cancellation info including the query that was cancelled
   */
  public cancel(): { wasCancelled: boolean; query?: string } {
    if (this.abortController && !this.abortController.signal.aborted) {
      const cancelledQuery = this.currentQuery;
      Logging.log(
        "NxtScape",
        `User cancelling current task execution: "${cancelledQuery}"`,
      );
      this.executionContext.cancelExecution(
        /*isUserInitiatedsCancellation=*/ true,
      );
      return { wasCancelled: true, query: cancelledQuery || undefined };
    }

    return { wasCancelled: false };
  }

  /**
   * Internal cancellation method for cleaning up previous executions
   * This is NOT user-initiated and is used when starting a new task
   * to ensure clean state by cancelling any ongoing work.
   * @private
   */
  private _internalCancel(): void {
    if (this.abortController && !this.abortController.signal.aborted) {
      Logging.log(
        "NxtScape",
        "Internal cleanup: cancelling previous execution",
      );
      // false = not user-initiated, this is internal cleanup
      this.executionContext.cancelExecution(false);
    }
  }

  /**
   * Get the current execution status
   * @returns Object with execution status information
   */
  public getExecutionStatus(): {
    isRunning: boolean;
    lockedTabId: number | null;
    query: string | null;
  } {
    return {
      isRunning: this.isRunning(),
      lockedTabId: this.executionContext.getLockedTabId(),
      query: this.currentQuery,
    };
  }

  /**
   * Clear conversation history (useful for reset functionality)
   */
  public reset(): void {
    // stop the current task if it is running
    if (this.isRunning()) {
      this.cancel();
    }

    // Clear current query to ensure clean state
    this.currentQuery = null;

    // Recreate MessageManager to clear history
    this.messageManager.clear();

    // Force reset abort controller for new conversation
    this.executionContext.resetAbortController();
    this.abortController = this.executionContext.abortController;

    // Update executionContext with new message manager
    // EventBus and EventProcessor will be set during next run()
    this.executionContext = new ExecutionContext({
      browserContext: this.browserContext,
      messageManager: this.messageManager,
      debugMode: this.config.debug || false,
      abortController: this.abortController,
    });
    
    // Recreate browser agent with new execution context
    // Use PocAgent if in POC mode, otherwise use BrowserAgent
    if (isPocMode()) {
      this.browserAgent = new PocAgent(this.executionContext);
    } else {
      this.browserAgent = new BrowserAgent(this.executionContext);
    }

    Logging.log(
      "NxtScape",
      "Conversation history and state cleared completely",
    );
  }

  /**
   * Reset the abort controller and update ExecutionContext
   * This ensures both NxtScape and ExecutionContext have fresh, non-aborted controllers
   */
  private resetAbortController(): void {
    this.executionContext.resetAbortController();
    this.abortController = this.executionContext.abortController;
    Logging.log("NxtScape", "Abort controller reset");
  }
}<|MERGE_RESOLUTION|>--- conflicted
+++ resolved
@@ -8,10 +8,7 @@
 import { BrowserAgent } from "@/lib/agent/BrowserAgent";
 import { PocAgent } from "@/lib/agent/PocAgent";
 import { isPocMode } from "@/config";
-<<<<<<< HEAD
-=======
 import { langChainProvider } from "@/lib/llm/LangChainProvider";
->>>>>>> 0ad31b11
 
 /**
  * Configuration schema for NxtScape agent
@@ -60,11 +57,7 @@
   private browserContext: BrowserContext;
   private executionContext!: ExecutionContext; // Will be initialized in initialize()
   private abortController: AbortController; // Track current execution for cancellation
-<<<<<<< HEAD
-  private messageManager: MessageManager; // Clean conversation history management using MessageManager
-=======
   private messageManager!: MessageManager; // Will be initialized in initialize()
->>>>>>> 0ad31b11
   private browserAgent: BrowserAgent | PocAgent | null = null; // The browser agent for task execution
 
   private currentQuery: string | null = null; // Track current query for better cancellation messages
